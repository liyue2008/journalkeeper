/**
 * Licensed under the Apache License, Version 2.0 (the "License");
 * you may not use this file except in compliance with the License.
 * You may obtain a copy of the License at
 *
 *     http://www.apache.org/licenses/LICENSE-2.0
 *
 * Unless required by applicable law or agreed to in writing, software
 * distributed under the License is distributed on an "AS IS" BASIS,
 * WITHOUT WARRANTIES OR CONDITIONS OF ANY KIND, either express or implied.
 * See the License for the specific language governing permissions and
 * limitations under the License.
 */
package io.journalkeeper.rpc;

import io.journalkeeper.core.api.ClusterConfiguration;
import io.journalkeeper.core.api.RaftServer;
import io.journalkeeper.core.api.ResponseConfig;
import io.journalkeeper.core.api.SerializedUpdateRequest;
import io.journalkeeper.core.api.ServerStatus;
import io.journalkeeper.core.api.SnapshotEntry;
import io.journalkeeper.core.api.SnapshotsEntry;
import io.journalkeeper.core.api.VoterState;
import io.journalkeeper.core.api.transaction.JournalKeeperTransactionContext;
import io.journalkeeper.core.api.transaction.UUIDTransactionId;
import io.journalkeeper.exceptions.IndexOverflowException;
import io.journalkeeper.exceptions.IndexUnderflowException;
import io.journalkeeper.exceptions.NotLeaderException;
import io.journalkeeper.rpc.client.AddPullWatchResponse;
import io.journalkeeper.rpc.client.CheckLeadershipResponse;
import io.journalkeeper.rpc.client.ClientServerRpc;
import io.journalkeeper.rpc.client.ClientServerRpcAccessPoint;
import io.journalkeeper.rpc.client.CompleteTransactionRequest;
import io.journalkeeper.rpc.client.CompleteTransactionResponse;
import io.journalkeeper.rpc.client.ConvertRollRequest;
import io.journalkeeper.rpc.client.ConvertRollResponse;
import io.journalkeeper.rpc.client.CreateTransactionRequest;
import io.journalkeeper.rpc.client.CreateTransactionResponse;
import io.journalkeeper.rpc.client.GetOpeningTransactionsResponse;
import io.journalkeeper.rpc.client.GetServerStatusResponse;
import io.journalkeeper.rpc.client.GetServersResponse;
import io.journalkeeper.rpc.client.GetSnapshotsResponse;
import io.journalkeeper.rpc.client.LastAppliedResponse;
import io.journalkeeper.rpc.client.PullEventsRequest;
import io.journalkeeper.rpc.client.PullEventsResponse;
import io.journalkeeper.rpc.client.QueryStateRequest;
import io.journalkeeper.rpc.client.QueryStateResponse;
import io.journalkeeper.rpc.client.RemovePullWatchRequest;
import io.journalkeeper.rpc.client.RemovePullWatchResponse;
import io.journalkeeper.rpc.client.UpdateClusterStateRequest;
import io.journalkeeper.rpc.client.UpdateClusterStateResponse;
import io.journalkeeper.rpc.client.UpdateVotersRequest;
import io.journalkeeper.rpc.client.UpdateVotersResponse;
import io.journalkeeper.rpc.server.AsyncAppendEntriesRequest;
import io.journalkeeper.rpc.server.AsyncAppendEntriesResponse;
import io.journalkeeper.rpc.server.DisableLeaderWriteRequest;
import io.journalkeeper.rpc.server.DisableLeaderWriteResponse;
import io.journalkeeper.rpc.server.GetServerEntriesRequest;
import io.journalkeeper.rpc.server.GetServerEntriesResponse;
import io.journalkeeper.rpc.server.GetServerStateRequest;
import io.journalkeeper.rpc.server.GetServerStateResponse;
import io.journalkeeper.rpc.server.InstallSnapshotRequest;
import io.journalkeeper.rpc.server.InstallSnapshotResponse;
import io.journalkeeper.rpc.server.RequestVoteRequest;
import io.journalkeeper.rpc.server.RequestVoteResponse;
import io.journalkeeper.rpc.server.ServerRpc;
import io.journalkeeper.rpc.server.ServerRpcAccessPoint;
import io.journalkeeper.utils.event.Event;
import io.journalkeeper.utils.event.EventWatcher;
import io.journalkeeper.utils.event.PullEvent;
import io.journalkeeper.utils.net.NetworkingUtils;
import io.journalkeeper.utils.state.StateServer;
import io.journalkeeper.utils.test.ByteUtils;
import org.junit.After;
import org.junit.Assert;
import org.junit.Before;
import org.junit.Test;
import org.slf4j.Logger;
import org.slf4j.LoggerFactory;

import java.io.IOException;
import java.net.URI;
import java.net.URISyntaxException;
import java.util.ArrayList;
import java.util.Arrays;
import java.util.Collection;
import java.util.Collections;
import java.util.HashMap;
import java.util.List;
import java.util.Map;
import java.util.Objects;
import java.util.Properties;
import java.util.UUID;
import java.util.concurrent.CompletableFuture;
import java.util.concurrent.ExecutionException;
import java.util.concurrent.atomic.AtomicBoolean;
import java.util.stream.Collectors;
import java.util.stream.IntStream;

import static org.mockito.Mockito.any;
import static org.mockito.Mockito.argThat;
import static org.mockito.Mockito.mock;
import static org.mockito.Mockito.verify;
import static org.mockito.Mockito.when;

/**
 * @author LiYue
 * Date: 2019-04-01
 */
public class RpcTest {
    private static final Logger logger = LoggerFactory.getLogger(RpcTest.class);
    private ServerRpc serverRpcMock = mock(ServerRpc.class);
    private ClientServerRpcAccessPoint clientServerRpcAccessPoint;
    private ServerRpcAccessPoint serverRpcAccessPoint;
    private StateServer server;
    @Before
    public void before() throws IOException, URISyntaxException {
        int port = NetworkingUtils.findRandomOpenPortOnAllLocalInterfaces();
        when(serverRpcMock.serverUri()).thenReturn(new URI("jk://localhost:" + port));
        RpcAccessPointFactory rpcAccessPointFactory = new JournalKeeperRpcAccessPointFactory();

        server = rpcAccessPointFactory.bindServerService(serverRpcMock);
        server.start();

        clientServerRpcAccessPoint = rpcAccessPointFactory.createClientServerRpcAccessPoint(new Properties());
        serverRpcAccessPoint = rpcAccessPointFactory.createServerRpcAccessPoint(new Properties());
    }

    @Test
    public  void testException() throws ExecutionException, InterruptedException {
        // Test exception response
        LastAppliedResponse response;
        ClientServerRpc clientServerRpc = clientServerRpcAccessPoint.getClintServerRpc(serverRpcMock.serverUri());

        String errorMsg = "原谅他们是上帝的事，我们的任务是负责送他们见上帝。 --普京";
        Throwable t = new RuntimeException(errorMsg);
        when(serverRpcMock.lastApplied()).thenThrow(t);
        response = clientServerRpc.lastApplied().get();
        Assert.assertFalse(response.success());
        Assert.assertEquals(StatusCode.EXCEPTION, response.getStatusCode());
        Assert.assertTrue(response.getError().contains(errorMsg));
    }

    @Test
    public  void testResponseException() throws ExecutionException, InterruptedException {
        // Test exception response
        LastAppliedResponse response;
        ClientServerRpc clientServerRpc = clientServerRpcAccessPoint.getClintServerRpc(serverRpcMock.serverUri());

        String errorMsg = "原谅他们是上帝的事，我们的任务是负责送他们见上帝。 --普京";
        Throwable t = new RuntimeException(errorMsg);
        when(serverRpcMock.lastApplied())
                .thenReturn(CompletableFuture.supplyAsync(() -> new LastAppliedResponse(t)));
        response = clientServerRpc.lastApplied().get();
        Assert.assertFalse(response.success());
        Assert.assertEquals(StatusCode.EXCEPTION, response.getStatusCode());
        Assert.assertTrue(response.getError().contains(errorMsg));
    }
    @Test
    public void testNotLeader() throws ExecutionException, InterruptedException {
        LastAppliedResponse response;
        ClientServerRpc clientServerRpc = clientServerRpcAccessPoint.getClintServerRpc(serverRpcMock.serverUri());

        String leaderUriStr = "jk://leader.host:8888";
        when(serverRpcMock.lastApplied())
                .thenThrow(new NotLeaderException(URI.create(leaderUriStr)));
        response = clientServerRpc.lastApplied().get();
        Assert.assertFalse(response.success());
        Assert.assertEquals(StatusCode.NOT_LEADER, response.getStatusCode());
        Assert.assertEquals(leaderUriStr, response.getLeader().toString());
    }

    @Test
    public void testUpdateClusterState() throws ExecutionException, InterruptedException {
        List<SerializedUpdateRequest> entries = Arrays.asList(
              new SerializedUpdateRequest(ByteUtils.createRandomSizeBytes(128), 0, 1),
              new SerializedUpdateRequest(ByteUtils.createRandomSizeBytes(128), 0, 1),
              new SerializedUpdateRequest(ByteUtils.createRandomSizeBytes(128), 0, 1)
        );
        UpdateClusterStateRequest request = new UpdateClusterStateRequest(UUID.randomUUID(), entries, false, ResponseConfig.RECEIVE);
        ClientServerRpc clientServerRpc = clientServerRpcAccessPoint.getClintServerRpc(serverRpcMock.serverUri());
        UpdateClusterStateResponse response, serverResponse;
        serverResponse = new UpdateClusterStateResponse(
          ByteUtils.createFixedSizeByteList(32, 3)
        );
        // Test success response
        when(serverRpcMock.updateClusterState(any(UpdateClusterStateRequest.class)))
                .thenReturn(CompletableFuture.completedFuture(serverResponse));
        response = clientServerRpc.updateClusterState(request).get();
        Assert.assertTrue(response.success());
        Assert.assertEquals(response.getResults().size(), serverResponse.getResults().size());
        for (int i = 0; i < response.getResults().size(); i++) {
            Assert.assertArrayEquals(response.getResults().get(i), serverResponse.getResults().get(i));
        }

        verify(serverRpcMock).updateClusterState(argThat((UpdateClusterStateRequest r) -> {
                    if (request.getTransactionId().equals(r.getTransactionId()) &&
                            request.getRequests().size() == r.getRequests().size() &&
                            request.isIncludeHeader() == r.isIncludeHeader() &&
                            request.getResponseConfig() == r.getResponseConfig()) {
                        for (int i = 0; i < request.getRequests().size(); i++) {
                            Assert.assertArrayEquals(request.getRequests().get(i).getEntry(), r.getRequests().get(i).getEntry());
                            Assert.assertEquals(request.getRequests().get(i).getPartition(), r.getRequests().get(i).getPartition());
                            Assert.assertEquals(request.getRequests().get(i).getBatchSize(), r.getRequests().get(i).getBatchSize());
                        }
                        return true;
                    }
                    return false;
                }

        ));

    }


    @Test
    public void testUpdateVoters() throws ExecutionException, InterruptedException {
        final List<URI> oldConfig = Arrays.asList(
                URI.create("jk://192.168.0.1:8888"),
                URI.create("jk://192.168.0.1:8889"),
                URI.create("jk://192.168.0.1:8890")
                );

        final List<URI> newConfig = Arrays.asList(
                URI.create("jk://192.168.0.1:8888"),
                URI.create("jk://192.168.0.1:8889"),
                URI.create("jk://192.168.0.1:8891")
                );

        UpdateVotersRequest request = new UpdateVotersRequest(oldConfig, newConfig);
        ClientServerRpc clientServerRpc = clientServerRpcAccessPoint.getClintServerRpc(serverRpcMock.serverUri());
        UpdateVotersResponse response;
        // Test success response
        when(serverRpcMock.updateVoters(any(UpdateVotersRequest.class)))
                .thenReturn(CompletableFuture.supplyAsync(UpdateVotersResponse::new));
        response = clientServerRpc.updateVoters(request).get();
        Assert.assertTrue(response.success());
        verify(serverRpcMock).updateVoters(argThat((UpdateVotersRequest r) ->
                oldConfig.equals(r.getOldConfig()) &&
                        newConfig.equals(r.getNewConfig())
                ));

    }

    @Test
    public void testConvertRoll() throws ExecutionException, InterruptedException {
        RaftServer.Roll roll = RaftServer.Roll.VOTER;

        ConvertRollRequest request = new ConvertRollRequest(roll);
        ClientServerRpc clientServerRpc = clientServerRpcAccessPoint.getClintServerRpc(serverRpcMock.serverUri());
        ConvertRollResponse response;
        // Test success response
        when(serverRpcMock.convertRoll(any(ConvertRollRequest.class)))
                .thenReturn(CompletableFuture.supplyAsync(ConvertRollResponse::new));
        response = clientServerRpc.convertRoll(request).get();
        Assert.assertTrue(response.success());
        verify(serverRpcMock).convertRoll(argThat((ConvertRollRequest r) ->
                roll == r.getRoll()
                ));

    }

    @Test
    public void testQueryClusterState() throws ExecutionException, InterruptedException {
        int querySize = 128;
        int resultSize = 55;
        byte [] query = new byte[querySize];
        for (int i = 0; i < querySize; i++) {
            query[i] = (byte) i;
        }
        byte [] result = new byte[resultSize];
        for (int i = 0; i < resultSize; i++) {
            result[i] = (byte) i;
        }
        QueryStateRequest request = new QueryStateRequest(query);
        ClientServerRpc clientServerRpc = clientServerRpcAccessPoint.getClintServerRpc(serverRpcMock.serverUri());
        QueryStateResponse response;
        // Test success response
        when(serverRpcMock.queryClusterState(any(QueryStateRequest.class)))
                .thenReturn(CompletableFuture.supplyAsync(() -> new QueryStateResponse(result)));
        response = clientServerRpc.queryClusterState(request).get();
        Assert.assertTrue(response.success());
        Assert.assertArrayEquals(result, response.getResult());

        verify(serverRpcMock).queryClusterState(
                argThat((QueryStateRequest r) -> Arrays.equals(query, r.getQuery())));

    }


    @Test
    public void testQueryServerState() throws ExecutionException, InterruptedException {
        int querySize = 128;
        int resultSize = 55;
        byte [] query = new byte[querySize];
        for (int i = 0; i < querySize; i++) {
            query[i] = (byte) i;
        }
        byte [] result = new byte[resultSize];
        for (int i = 0; i < resultSize; i++) {
            result[i] = (byte) i;
        }
        long lastApplied = -993L;
        QueryStateRequest request = new QueryStateRequest(query);
        ClientServerRpc clientServerRpc = clientServerRpcAccessPoint.getClintServerRpc(serverRpcMock.serverUri());
        QueryStateResponse response;
        // Test success response
        when(serverRpcMock.queryServerState(any(QueryStateRequest.class)))
                .thenReturn(CompletableFuture.supplyAsync(() -> new QueryStateResponse(result, lastApplied)));
        response = clientServerRpc.queryServerState(request).get();
        Assert.assertTrue(response.success());
        Assert.assertEquals(lastApplied, response.getLastApplied());
        Assert.assertArrayEquals(result, response.getResult());

        verify(serverRpcMock).queryServerState(
                argThat((QueryStateRequest r) -> Arrays.equals(query, r.getQuery())));

    }

    @Test
    public void testQuerySnapshotState() throws ExecutionException, InterruptedException {
        int querySize = 128;
        int resultSize = 55;
        byte [] query = new byte[querySize];
        for (int i = 0; i < querySize; i++) {
            query[i] = (byte) i;
        }
        byte [] result = new byte[resultSize];
        for (int i = 0; i < resultSize; i++) {
            result[i] = (byte) i;
        }
        long index = 23339L;
        QueryStateRequest request = new QueryStateRequest(query, index);
        ClientServerRpc clientServerRpc = clientServerRpcAccessPoint.getClintServerRpc(serverRpcMock.serverUri());
        QueryStateResponse response;
        // Test success response
        when(serverRpcMock.queryServerState(any(QueryStateRequest.class)))
                .thenReturn(CompletableFuture.supplyAsync(() -> new QueryStateResponse(result)));
        response = clientServerRpc.queryServerState(request).get();
        Assert.assertTrue(response.success());
        Assert.assertArrayEquals(result, response.getResult());

        verify(serverRpcMock).queryServerState(
                argThat((QueryStateRequest r) -> Arrays.equals(query, r.getQuery()) && r.getIndex() == index));


        // Test index overflow
        when(serverRpcMock.queryServerState(any(QueryStateRequest.class)))
                .thenReturn(CompletableFuture.supplyAsync(() -> new QueryStateResponse(new IndexOverflowException())));
        response = clientServerRpc.queryServerState(request).get();
        Assert.assertFalse(response.success());
        Assert.assertEquals(StatusCode.INDEX_OVERFLOW, response.getStatusCode());

        // Test index underflow
        when(serverRpcMock.queryServerState(any(QueryStateRequest.class)))
                .thenReturn(CompletableFuture.supplyAsync(() -> new QueryStateResponse(new IndexUnderflowException())));
        response = clientServerRpc.queryServerState(request).get();
        Assert.assertFalse(response.success());
        Assert.assertEquals(StatusCode.INDEX_UNDERFLOW, response.getStatusCode());


    }

    @Test
    public void testGerServers() throws ExecutionException, InterruptedException {
        URI leader = URI.create("jk://leader_host:8888");
        List<URI> observers = null;
        List<URI> voters = Arrays.asList(
                URI.create("jk://voter1_host:8888"),
                URI.create("jk://leader_host:8888"),
                URI.create("jk://192.168.8.8:8888"));
        ClusterConfiguration clusterConfiguration = new ClusterConfiguration(leader, voters, observers);
        ClientServerRpc clientServerRpc = clientServerRpcAccessPoint.getClintServerRpc(serverRpcMock.serverUri());
        GetServersResponse response;

        when(serverRpcMock.getServers())
                .thenReturn(CompletableFuture.supplyAsync(() -> new GetServersResponse(clusterConfiguration)));
        response = clientServerRpc.getServers().get();
        Assert.assertTrue(response.success());

        Assert.assertEquals(leader, response.getClusterConfiguration().getLeader());
        Assert.assertEquals(voters, response.getClusterConfiguration().getVoters());
        Assert.assertNull(response.getClusterConfiguration().getObservers());
    }


    @Test
    public void testAddPullWatch() throws ExecutionException, InterruptedException {

        long pullWatchId = 666L;
        long pullIntervalMs =  10000L;
        ClientServerRpc clientServerRpc = clientServerRpcAccessPoint.getClintServerRpc(serverRpcMock.serverUri());
        AddPullWatchResponse response;

        when(serverRpcMock.addPullWatch())
                .thenReturn(CompletableFuture.supplyAsync(() -> new AddPullWatchResponse(pullWatchId, pullIntervalMs)));
        response = clientServerRpc.addPullWatch().get();
        Assert.assertTrue(response.success());

        Assert.assertEquals(pullWatchId, response.getPullWatchId());
        Assert.assertEquals(pullIntervalMs, response.getPullIntervalMs());
    }


    @Test
    public void testRemovePullWatch() throws ExecutionException, InterruptedException {

        long pullWatchId = 666L;
        ClientServerRpc clientServerRpc = clientServerRpcAccessPoint.getClintServerRpc(serverRpcMock.serverUri());
        RemovePullWatchResponse response;

        when(serverRpcMock.removePullWatch(any(RemovePullWatchRequest.class)))
                .thenReturn(CompletableFuture.supplyAsync(RemovePullWatchResponse::new));
        response = clientServerRpc.removePullWatch(new RemovePullWatchRequest(pullWatchId)).get();
        Assert.assertTrue(response.success());
        verify(serverRpcMock).removePullWatch(argThat((RemovePullWatchRequest r) -> r.getPullWatchId() == pullWatchId));
    }

    @Test
    public void testPullEvents() throws ExecutionException, InterruptedException {

        long pullWatchId = 666L;
        long ackSequence = 888888L;
        Map<String, String> eventData = new HashMap<>();
        eventData.put("key1", "value1");
        eventData.put("key2", "value2");
        List<PullEvent> pullEvents = Collections.singletonList(new PullEvent(23, 83999L, eventData));


        ClientServerRpc clientServerRpc = clientServerRpcAccessPoint.getClintServerRpc(serverRpcMock.serverUri());
        PullEventsResponse response;

        when(serverRpcMock.pullEvents(any(PullEventsRequest.class)))
                .thenReturn(CompletableFuture.supplyAsync(() -> new PullEventsResponse(pullEvents)));
        response = clientServerRpc.pullEvents(new PullEventsRequest(pullWatchId, ackSequence)).get();
        Assert.assertTrue(response.success());

        Assert.assertEquals(pullEvents.size(),response.getPullEvents().size());
        Assert.assertEquals(pullEvents.get(0).getSequence(), response.getPullEvents().get(0).getSequence());
        Assert.assertEquals(pullEvents.get(0).getEventData(), response.getPullEvents().get(0).getEventData());

        verify(serverRpcMock).pullEvents(argThat((PullEventsRequest r) ->
                r.getPullWatchId() == pullWatchId &&
                r.getAckSequence() == ackSequence));
    }

    @Test
    public void testWatch() throws Exception {
        long pullWatchId = 666L;
        long pullIntervalMs = 100L;
        Map<String, String> eventData = new HashMap<>();
        eventData.put("key1", "value1");
        eventData.put("key2", "value2");
        List<PullEvent> pullEvents = Collections.singletonList(new PullEvent(23, 83999L, eventData));


        ClientServerRpc clientServerRpc = clientServerRpcAccessPoint.getClintServerRpc(serverRpcMock.serverUri());

        AtomicBoolean addWatchFinished = new AtomicBoolean(false);
        AtomicBoolean alreadySendEvents = new AtomicBoolean(false);
        when(serverRpcMock.pullEvents(any(PullEventsRequest.class)))
                .thenAnswer(invocation -> CompletableFuture.supplyAsync(() ->  {
                    if(addWatchFinished.get() && alreadySendEvents.compareAndSet(false, true)) {
                        return new PullEventsResponse(pullEvents);
                    } else {
                        return new PullEventsResponse(Collections.emptyList());
                    }
                }));
        when(serverRpcMock.addPullWatch())
                .thenReturn(CompletableFuture.supplyAsync(() -> new AddPullWatchResponse(pullWatchId, pullIntervalMs)));
        when(serverRpcMock.removePullWatch(any(RemovePullWatchRequest.class)))
                .thenReturn(CompletableFuture.supplyAsync(RemovePullWatchResponse::new));

        List<Event> eventList = new ArrayList<>();
        EventWatcher eventWatcher = eventList::add;

        clientServerRpc.watch(eventWatcher);
        addWatchFinished.set(true);
        Thread.sleep(3 * pullIntervalMs);
        clientServerRpc.unWatch(eventWatcher);

        Assert.assertEquals(pullEvents.size(), eventList.size());
        Assert.assertEquals(pullEvents.get(0).getEventData(), eventList.get(0).getEventData());
    }



    @Test
    public void testAsyncAppendEntries() throws ExecutionException, InterruptedException {

        AsyncAppendEntriesRequest request = new AsyncAppendEntriesRequest(
                88,
                URI.create("jk://leader.host:8888"),
                838472234228L,
                87,
                ByteUtils.createRandomSizeByteList(1024, 1000),
                6666666L,
                6666688L);
        ServerRpc serverRpc = serverRpcAccessPoint.getServerRpcAgent(serverRpcMock.serverUri());
        AsyncAppendEntriesResponse response, serverResponse;
        serverResponse = new AsyncAppendEntriesResponse(false, 8837222L, 74,request.getEntries().size());
        // Test success response
        when(serverRpcMock.asyncAppendEntries(any(AsyncAppendEntriesRequest.class)))
                .thenReturn(CompletableFuture.supplyAsync(() -> serverResponse));
        response = serverRpc.asyncAppendEntries(request).get();
        Assert.assertTrue(response.success());
        Assert.assertEquals(serverResponse.getJournalIndex(), response.getJournalIndex());
        Assert.assertEquals(serverResponse.isSuccess(), response.isSuccess());
        Assert.assertEquals(serverResponse.getTerm(), response.getTerm());
        Assert.assertEquals(serverResponse.getEntryCount(), response.getEntryCount());

        verify(serverRpcMock).asyncAppendEntries(
                argThat((AsyncAppendEntriesRequest r) ->
                                r.getTerm() == request.getTerm() &&
                                r.getLeader().equals(request.getLeader()) &&
                                r.getPrevLogIndex() == request.getPrevLogIndex() &&
                                r.getPrevLogTerm() == request.getPrevLogTerm() &&
                                r.getLeaderCommit() == request.getLeaderCommit() &&
                                r.getMaxIndex() == request.getMaxIndex() &&
                                testListOfBytesEquals(r.getEntries(), request.getEntries())
                        ));

    }

    @Test
    public void testRequestVote() throws ExecutionException, InterruptedException {

        RequestVoteRequest request = new RequestVoteRequest(
                88,
                URI.create("jk://candidate.host:8888"),
                6666666L,
                87,
                false);
        ServerRpc serverRpc = serverRpcAccessPoint.getServerRpcAgent(serverRpcMock.serverUri());
        RequestVoteResponse response, serverResponse;
        serverResponse = new RequestVoteResponse(88, false);
        // Test success response
        when(serverRpcMock.requestVote(any(RequestVoteRequest.class)))
                .thenReturn(CompletableFuture.supplyAsync(() -> serverResponse));
        response = serverRpc.requestVote(request).get();
        Assert.assertTrue(response.success());
        Assert.assertEquals(serverResponse.isVoteGranted(), response.isVoteGranted());
        Assert.assertEquals(serverResponse.getTerm(), response.getTerm());

        verify(serverRpcMock).requestVote(
                argThat((RequestVoteRequest r) ->
                                r.getTerm() == request.getTerm() &&
                                r.getCandidate().equals(request.getCandidate()) &&
                                r.getLastLogIndex() == request.getLastLogIndex() &&
                                r.getLastLogTerm() == request.getLastLogTerm() &&
                                r.isFromPreferredLeader() == request.isFromPreferredLeader()
                        ));

    }


    @Test
    public void testGetServerEntries() throws ExecutionException, InterruptedException {

        GetServerEntriesRequest request = new GetServerEntriesRequest(
                6666666L,
                87
                );
        ServerRpc serverRpc = serverRpcAccessPoint.getServerRpcAgent(serverRpcMock.serverUri());
        GetServerEntriesResponse response, serverResponse;
        serverResponse = new GetServerEntriesResponse(
                ByteUtils.createRandomSizeByteList(2048, 1024),
                87783L
                , 9384884L);
        // Test success response
        when(serverRpcMock.getServerEntries(any(GetServerEntriesRequest.class)))
                .thenReturn(CompletableFuture.supplyAsync(() -> serverResponse));
        response = serverRpc.getServerEntries(request).get();
        Assert.assertTrue(response.success());
        Assert.assertTrue(testListOfBytesEquals(serverResponse.getEntries(), response.getEntries()));
        Assert.assertEquals(serverResponse.getMinIndex(), response.getMinIndex());
        Assert.assertEquals(serverResponse.getLastApplied(), response.getLastApplied());

        verify(serverRpcMock).getServerEntries(
                argThat((GetServerEntriesRequest r) ->
                                r.getIndex() == request.getIndex() &&
                                r.getMaxSize() == request.getMaxSize()
                ));

        when(serverRpcMock.getServerEntries(any(GetServerEntriesRequest.class)))
                .thenThrow(new IndexUnderflowException());
        response = serverRpc.getServerEntries(request).get();
        Assert.assertFalse(response.success());
        Assert.assertEquals(StatusCode.INDEX_UNDERFLOW, response.getStatusCode());

        when(serverRpcMock.getServerEntries(any(GetServerEntriesRequest.class)))
                .thenThrow(new IndexOverflowException());
        response = serverRpc.getServerEntries(request).get();
        Assert.assertFalse(response.success());
        Assert.assertEquals(StatusCode.INDEX_OVERFLOW, response.getStatusCode());


    }

    @Test
    public void testGetServerState() throws ExecutionException, InterruptedException {

        GetServerStateRequest request = new GetServerStateRequest(
                6666666L,
                -1
                );
        ServerRpc serverRpc = serverRpcAccessPoint.getServerRpcAgent(serverRpcMock.serverUri());
        GetServerStateResponse response, serverResponse;
        serverResponse = new GetServerStateResponse(
                2342345L,
                883,
                899334545L,
                ByteUtils.createRandomSizeBytes(1024 * 1024 * 10),
                false, 666);
        // Test success response
        when(serverRpcMock.getServerState(any(GetServerStateRequest.class)))
                .thenReturn(CompletableFuture.supplyAsync(() -> serverResponse));
        response = serverRpc.getServerState(request).get();
        Assert.assertTrue(response.success());
        Assert.assertEquals(serverResponse.getLastIncludedIndex(), response.getLastIncludedIndex());
        Assert.assertEquals(serverResponse.getLastIncludedTerm(), response.getLastIncludedTerm());
        Assert.assertEquals(serverResponse.getOffset(), response.getOffset());
        Assert.assertArrayEquals(serverResponse.getData(), response.getData());
        Assert.assertEquals(serverResponse.isDone(), response.isDone());
        Assert.assertEquals(serverResponse.getIteratorId(), response.getIteratorId());

        verify(serverRpcMock).getServerState(
                argThat((GetServerStateRequest r) ->
                                r.getLastIncludedIndex() == request.getLastIncludedIndex() &&
                                        r.getIteratorId() == request.getIteratorId()
                ));

    }

    @Test
    public void testDisableLeaderWrite() throws ExecutionException, InterruptedException {
        final long timeout = 666666L;
        final int term = 666;
        DisableLeaderWriteRequest request = new DisableLeaderWriteRequest(
                timeout, term);
        ServerRpc serverRpc = serverRpcAccessPoint.getServerRpcAgent(serverRpcMock.serverUri());
        DisableLeaderWriteResponse response, serverResponse;
        serverResponse = new DisableLeaderWriteResponse(term);
        // Test success response
        when(serverRpcMock.disableLeaderWrite(any(DisableLeaderWriteRequest.class)))
                .thenReturn(CompletableFuture.supplyAsync(() -> serverResponse));
        response = serverRpc.disableLeaderWrite(request).get();
        Assert.assertTrue(response.success());

        verify(serverRpcMock).disableLeaderWrite(
                argThat((DisableLeaderWriteRequest r) ->
                                r.getTimeoutMs() == request.getTimeoutMs() &&
                                r.getTerm() == request.getTerm()
                ));
    }

    @Test
    public void testCompleteTransaction() throws ExecutionException, InterruptedException {
        final UUID transactionId = UUID.randomUUID();
        final boolean commitOrAbort = false;

        CompleteTransactionRequest request = new CompleteTransactionRequest(transactionId, commitOrAbort);

        ServerRpc serverRpc = serverRpcAccessPoint.getServerRpcAgent(serverRpcMock.serverUri());
        CompleteTransactionResponse response, serverResponse;
        serverResponse = new CompleteTransactionResponse();
        // Test success response
        when(serverRpcMock.completeTransaction(any(CompleteTransactionRequest.class)))
                .thenReturn(CompletableFuture.supplyAsync(() -> serverResponse));
        response = serverRpc.completeTransaction(request).get();
        Assert.assertTrue(response.success());

        verify(serverRpcMock).completeTransaction(
                argThat((CompleteTransactionRequest r) ->
                                Objects.equals(r.getTransactionId(), request.getTransactionId()) &&
                                r.isCommitOrAbort() == request.isCommitOrAbort()
                ));
    }

    @Test
    public void testInstallSnapshot() throws ExecutionException, InterruptedException {
        // leader’s term
        final int term = 666;
        final int responseTerm = 888;

        // so follower can redirect clients
        final URI leaderId = URI.create("jk://localhost:8888");
        // the snapshot replaces all entries up through and including this index
        final long lastIncludedIndex = -1L;
        // term of lastIncludedIndex
        final int lastIncludedTerm = -1;
        // byte offset where chunk is positioned in the snapshot file
        final int offset = 0;
        // raw bytes of the snapshot chunk, starting at offset
        final byte[] data = ByteUtils.createFixedSizeBytes(1024);
        // true if this is the last chunk
        final boolean done = false;

        InstallSnapshotRequest request = new InstallSnapshotRequest(term, leaderId, lastIncludedIndex, lastIncludedTerm, offset, data, done);

        ServerRpc serverRpc = serverRpcAccessPoint.getServerRpcAgent(serverRpcMock.serverUri());
        InstallSnapshotResponse response, serverResponse;
        serverResponse = new InstallSnapshotResponse(responseTerm);
        // Test success response
        when(serverRpcMock.installSnapshot(any(InstallSnapshotRequest.class)))
                .thenReturn(CompletableFuture.supplyAsync(() -> serverResponse));
        response = serverRpc.installSnapshot(request).get();
        Assert.assertTrue(response.success());

        verify(serverRpcMock).installSnapshot(
                argThat((InstallSnapshotRequest r) -> Objects.equals(request, r)
                ));
    }

    @Test
    public void testGetServerStatus() throws ExecutionException, InterruptedException {


        ServerRpc serverRpc = serverRpcAccessPoint.getServerRpcAgent(serverRpcMock.serverUri());
        GetServerStatusResponse response, serverResponse;
        serverResponse = new GetServerStatusResponse(new ServerStatus(
                RaftServer.Roll.VOTER,
                0L,
                1024L,
                1000L,
                1020L,
                VoterState.LEADER
        ));
        // Test success response
        when(serverRpcMock.getServerStatus())
                .thenReturn(CompletableFuture.supplyAsync(() -> serverResponse));
        response = serverRpc.getServerStatus().get();
        Assert.assertTrue(response.success());
        Assert.assertEquals(serverResponse.getServerStatus(), response.getServerStatus());

    }

    @Test
    public void testCreateTransaction() throws ExecutionException, InterruptedException {

        ServerRpc serverRpc = serverRpcAccessPoint.getServerRpcAgent(serverRpcMock.serverUri());
        Map<String, String> context = new HashMap<>();
        context.put("aaa", "bbb");
        context.put("ccc", "dddd");
        CreateTransactionRequest request = new CreateTransactionRequest(context);
        CreateTransactionResponse response, serverResponse;
        serverResponse = new CreateTransactionResponse(new UUIDTransactionId(UUID.randomUUID()), System.currentTimeMillis());
        // Test success response
        when(serverRpcMock.createTransaction(any(CreateTransactionRequest.class)))
                .thenReturn(CompletableFuture.supplyAsync(() -> serverResponse));
        response = serverRpc.createTransaction(request).get();
        Assert.assertTrue(response.success());
        Assert.assertEquals(serverResponse.getTransactionId(), response.getTransactionId());

        verify(serverRpcMock).createTransaction(argThat(
                (CreateTransactionRequest r) -> r.getContext().equals(context)
        ));
    }

    @Test
    public void testGetOpeningTransactions() throws ExecutionException, InterruptedException {

        ServerRpc serverRpc = serverRpcAccessPoint.getServerRpcAgent(serverRpcMock.serverUri());
        GetOpeningTransactionsResponse response, serverResponse;

        Collection<JournalKeeperTransactionContext> contexts = IntStream.range(0, 3)
                .mapToObj(i -> {
                    Map<String, String> context = new HashMap<>();
                    context.put("key", String.valueOf(i));
                    return new JournalKeeperTransactionContext(
                            new UUIDTransactionId(UUID.randomUUID()),
                            context,
                            System.currentTimeMillis()
                    );
                }).collect(Collectors.toList());

        serverResponse = new GetOpeningTransactionsResponse(contexts);
        // Test success response
        when(serverRpcMock.getOpeningTransactions())
                .thenReturn(CompletableFuture.supplyAsync(() -> serverResponse));
        response = serverRpc.getOpeningTransactions().get();
        Assert.assertTrue(response.success());
        Assert.assertEquals(serverResponse.getTransactionContexts(), response.getTransactionContexts());

    }

    @Test
<<<<<<< HEAD
    public void testCheckLeadership() throws ExecutionException, InterruptedException {

        ServerRpc serverRpc = serverRpcAccessPoint.getServerRpcAgent(serverRpcMock.serverUri());
        CheckLeadershipResponse response, serverResponse;


        serverResponse = new CheckLeadershipResponse();
        // Test success response
        when(serverRpcMock.checkLeadership())
                .thenReturn(CompletableFuture.supplyAsync(() -> serverResponse));
        response = serverRpc.checkLeadership().get();
        Assert.assertTrue(response.success());

=======
    public void testGetSnapshots() throws Exception {
        ServerRpc serverRpc = serverRpcAccessPoint.getServerRpcAgent(serverRpcMock.serverUri());
        GetSnapshotsResponse response, serverResponse;

        SnapshotsEntry entry = new SnapshotsEntry(Arrays.asList(new SnapshotEntry(0, 0)));
        serverResponse = new GetSnapshotsResponse(entry);

        // Test success response
        when(serverRpcMock.getSnapshots())
                .thenReturn(CompletableFuture.supplyAsync(() -> serverResponse));
        response = serverRpc.getSnapshots().get();
        Assert.assertTrue(response.success());
        Assert.assertEquals(serverResponse.getSnapshots(), response.getSnapshots());
>>>>>>> 65ebc032
    }


    private static boolean testListOfBytesEquals(List<byte[]> entries, List<byte[]> entries1) {
        if(entries.size() == entries1.size()) {
            for (int i = 0; i < entries.size(); i++) {
                if(!Arrays.equals(entries.get(i), entries1.get(i))){
                    return false;
                }
            }
            return  true;
        }
        return false;
    }


    @After
    public void after() {
        if(null != server) server.stop();
    }





}<|MERGE_RESOLUTION|>--- conflicted
+++ resolved
@@ -785,21 +785,6 @@
     }
 
     @Test
-<<<<<<< HEAD
-    public void testCheckLeadership() throws ExecutionException, InterruptedException {
-
-        ServerRpc serverRpc = serverRpcAccessPoint.getServerRpcAgent(serverRpcMock.serverUri());
-        CheckLeadershipResponse response, serverResponse;
-
-
-        serverResponse = new CheckLeadershipResponse();
-        // Test success response
-        when(serverRpcMock.checkLeadership())
-                .thenReturn(CompletableFuture.supplyAsync(() -> serverResponse));
-        response = serverRpc.checkLeadership().get();
-        Assert.assertTrue(response.success());
-
-=======
     public void testGetSnapshots() throws Exception {
         ServerRpc serverRpc = serverRpcAccessPoint.getServerRpcAgent(serverRpcMock.serverUri());
         GetSnapshotsResponse response, serverResponse;
@@ -813,7 +798,22 @@
         response = serverRpc.getSnapshots().get();
         Assert.assertTrue(response.success());
         Assert.assertEquals(serverResponse.getSnapshots(), response.getSnapshots());
->>>>>>> 65ebc032
+    }
+
+    @Test
+    public void testCheckLeadership() throws ExecutionException, InterruptedException {
+
+        ServerRpc serverRpc = serverRpcAccessPoint.getServerRpcAgent(serverRpcMock.serverUri());
+        CheckLeadershipResponse response, serverResponse;
+
+
+        serverResponse = new CheckLeadershipResponse();
+        // Test success response
+        when(serverRpcMock.checkLeadership())
+                .thenReturn(CompletableFuture.supplyAsync(() -> serverResponse));
+        response = serverRpc.checkLeadership().get();
+        Assert.assertTrue(response.success());
+
     }
 
 
