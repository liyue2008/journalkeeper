--- conflicted
+++ resolved
@@ -55,13 +55,10 @@
     public static final int COMPLETE_TRANSACTION_RESPONSE = -15;
     public static final int GET_OPENING_TRANSACTIONS_REQUEST = 16;
     public static final int GET_OPENING_TRANSACTIONS_RESPONSE = -16;
-<<<<<<< HEAD
+    public static final int GET_SNAPSHOTS_REQUEST = 17;
+    public static final int GET_SNAPSHOTS_RESPONSE = -17;
     public static final int CHECK_LEADERSHIP_REQUEST = 18;
     public static final int CHECK_LEADERSHIP_RESPONSE = -18;
-=======
-    public static final int GET_SNAPSHOTS_REQUEST = 17;
-    public static final int GET_SNAPSHOTS_RESPONSE = -17;
->>>>>>> 65ebc032
 
 
 
