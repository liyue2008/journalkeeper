--- conflicted
+++ resolved
@@ -40,11 +40,8 @@
         factory.register(uri, new CreateTransactionHandler(serverRpc));
         factory.register(uri, new GetOpeningTransactionsHandler(serverRpc));
         factory.register(uri, new CompleteTransactionHandler(serverRpc));
-<<<<<<< HEAD
+        factory.register(uri, new GetSnapshotsHandler(serverRpc));
         factory.register(uri, new CheckLeadershipHandler(serverRpc));
-=======
-        factory.register(uri, new GetSnapshotsHandler(serverRpc));
->>>>>>> 65ebc032
 
         factory.register(uri, new AsyncAppendEntriesHandler(serverRpc));
         factory.register(uri, new RequestVoteHandler(serverRpc));
