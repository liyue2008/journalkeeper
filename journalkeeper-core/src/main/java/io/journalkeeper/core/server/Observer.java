/**
 * Licensed under the Apache License, Version 2.0 (the "License");
 * you may not use this file except in compliance with the License.
 * You may obtain a copy of the License at
 *
 *     http://www.apache.org/licenses/LICENSE-2.0
 *
 * Unless required by applicable law or agreed to in writing, software
 * distributed under the License is distributed on an "AS IS" BASIS,
 * WITHOUT WARRANTIES OR CONDITIONS OF ANY KIND, either express or implied.
 * See the License for the specific language governing permissions and
 * limitations under the License.
 */
package io.journalkeeper.core.server;

import io.journalkeeper.base.Serializer;
import io.journalkeeper.core.api.JournalEntryParser;
import io.journalkeeper.core.api.ServerStatus;
import io.journalkeeper.core.api.StateFactory;
import io.journalkeeper.core.exception.InstallSnapshotException;
import io.journalkeeper.exceptions.NotLeaderException;
import io.journalkeeper.exceptions.NotVoterException;
import io.journalkeeper.metric.JMetric;
import io.journalkeeper.persistence.ServerMetadata;
import io.journalkeeper.rpc.BaseResponse;
import io.journalkeeper.rpc.StatusCode;
import io.journalkeeper.rpc.client.CheckLeadershipResponse;
import io.journalkeeper.rpc.client.CompleteTransactionRequest;
import io.journalkeeper.rpc.client.CompleteTransactionResponse;
import io.journalkeeper.rpc.client.CreateTransactionRequest;
import io.journalkeeper.rpc.client.CreateTransactionResponse;
import io.journalkeeper.rpc.client.GetOpeningTransactionsResponse;
import io.journalkeeper.rpc.client.GetServerStatusResponse;
import io.journalkeeper.rpc.client.GetSnapshotsResponse;
import io.journalkeeper.rpc.client.LastAppliedResponse;
import io.journalkeeper.rpc.client.QueryStateRequest;
import io.journalkeeper.rpc.client.QueryStateResponse;
import io.journalkeeper.rpc.client.UpdateClusterStateRequest;
import io.journalkeeper.rpc.client.UpdateClusterStateResponse;
import io.journalkeeper.rpc.client.UpdateVotersRequest;
import io.journalkeeper.rpc.client.UpdateVotersResponse;
import io.journalkeeper.rpc.server.AsyncAppendEntriesRequest;
import io.journalkeeper.rpc.server.AsyncAppendEntriesResponse;
import io.journalkeeper.rpc.server.DisableLeaderWriteRequest;
import io.journalkeeper.rpc.server.DisableLeaderWriteResponse;
import io.journalkeeper.rpc.server.GetServerEntriesRequest;
import io.journalkeeper.rpc.server.GetServerEntriesResponse;
import io.journalkeeper.rpc.server.GetServerStateRequest;
import io.journalkeeper.rpc.server.GetServerStateResponse;
import io.journalkeeper.rpc.server.InstallSnapshotRequest;
import io.journalkeeper.rpc.server.InstallSnapshotResponse;
import io.journalkeeper.rpc.server.RequestVoteRequest;
import io.journalkeeper.rpc.server.RequestVoteResponse;
import io.journalkeeper.rpc.server.ServerRpc;
import io.journalkeeper.rpc.server.ServerRpcAccessPoint;
import io.journalkeeper.utils.retry.CheckRetry;
import io.journalkeeper.utils.retry.CompletableRetry;
import io.journalkeeper.utils.retry.IncreasingRetryPolicy;
import io.journalkeeper.utils.retry.RandomDestinationSelector;
import io.journalkeeper.utils.threads.AsyncLoopThread;
import io.journalkeeper.utils.threads.ThreadBuilder;
import org.slf4j.Logger;
import org.slf4j.LoggerFactory;

import java.io.IOException;
import java.net.URI;
import java.util.Arrays;
import java.util.Collections;
import java.util.List;
import java.util.Properties;
import java.util.concurrent.CompletableFuture;
import java.util.concurrent.ExecutionException;
import java.util.concurrent.ExecutorService;
import java.util.concurrent.ScheduledExecutorService;
import java.util.stream.Collectors;

import static io.journalkeeper.core.server.MetricNames.METRIC_OBSERVER_REPLICATION;
import static io.journalkeeper.core.server.ThreadNames.OBSERVER_REPLICATION_THREAD;
import static io.journalkeeper.core.server.ThreadNames.STATE_MACHINE_THREAD;

/**
 * @author LiYue
 * Date: 2019-03-15
 */
class Observer<E, ER, Q, QR> extends AbstractServer<E, ER, Q, QR> {
    private static final Logger logger = LoggerFactory.getLogger(Observer.class);

    private final JMetric replicationMetric;

    private final CompletableRetry<URI> serverRpcRetry;
    private final Config config;

    Observer(StateFactory<E, ER, Q, QR> stateFactory,
                    Serializer<E> entrySerializer,
                    Serializer<ER> entryResultSerializer,
                    Serializer<Q> querySerializer,
                    Serializer<QR> queryResultSerializer,
                    JournalEntryParser journalEntryParser,
                    ScheduledExecutorService scheduledExecutor, ExecutorService asyncExecutor,
                    ServerRpcAccessPoint serverRpcAccessPoint,
                    Properties properties) {
        super(stateFactory, entrySerializer, entryResultSerializer, querySerializer, queryResultSerializer,
                journalEntryParser, scheduledExecutor, asyncExecutor, serverRpcAccessPoint, properties);
        this.config = toConfig(properties);
        this.replicationMetric = getMetric(METRIC_OBSERVER_REPLICATION);
        serverRpcRetry = new CompletableRetry<>(new IncreasingRetryPolicy(new long [] {100, 500, 3000, 10000}, 50),
                new RandomDestinationSelector<>(config.getParents()));
    }

    private Config toConfig(Properties properties) {
        Config config = new Config();
        config.setPullBatchSize(Integer.parseInt(
                properties.getProperty(
                        Config.PULL_BATCH_SIZE_KEY,
                        String.valueOf(Config.DEFAULT_PULL_BATCH_SIZE))));

        String parentsString = properties.getProperty(
                Config.PARENTS_KEY,
                null);
        if(null != parentsString) {
            config.setParents(Arrays.stream(parentsString.split(","))
                    .map(String::trim)
                    .map(URI::create).collect(Collectors.toList()));
        } else {
            logger.warn("Empty config {} in properties!", Config.PARENTS_KEY);
        }
        return config;
    }
    private AsyncLoopThread buildReplicationThread() {
        return ThreadBuilder.builder()
                .name(threadName(OBSERVER_REPLICATION_THREAD))
                .condition(() -> this.serverState() == ServerState.RUNNING)
                .doWork(this::pullEntries)
                .sleepTime(50,100)
                .onException(e -> logger.warn("{} Exception: ", OBSERVER_REPLICATION_THREAD, e))
                .daemon(true)
                .build();
    }

    private <O extends BaseResponse> CompletableFuture<O> invokeParentsRpc(CompletableRetry.RpcInvoke<O, ServerRpc> invoke) {
        return serverRpcRetry.retry(uri -> invoke.invoke(serverRpcAccessPoint.getServerRpcAgent(uri)), new CheckRetry<O>() {
            @Override
            public boolean checkException(Throwable exception) {
                return true;
            }

            @Override
            public boolean checkResult(O result) {
                return !result.success();
            }
        }, asyncExecutor, scheduledExecutor);
    }

    private void pullEntries() throws Throwable {

        replicationMetric.start();
        long traffic = 0L;
        if (journal.commitIndex() == 0L) {
            installSnapshot(0L);
        }
        GetServerEntriesResponse response =
                invokeParentsRpc(
                        rpc -> rpc.getServerEntries(new GetServerEntriesRequest(journal.commitIndex(),config.getPullBatchSize()))
                ).get();

        if(response.success()){

            journal.appendBatchRaw(response.getEntries());

            voterConfigManager.maybeUpdateNonLeaderConfig(response.getEntries(), state.getConfigState());
//            commitIndex.addAndGet(response.getEntries().size());
            journal.commit(journal.maxIndex());
            // 唤醒状态机线程
            threads.wakeupThread(threadName(STATE_MACHINE_THREAD));
            traffic = response.getEntries().stream().mapToLong(bytes -> bytes.length).sum();


        } else if( response.getStatusCode() == StatusCode.INDEX_UNDERFLOW){
            installSnapshot(response.getMinIndex());
        } else if( response.getStatusCode() != StatusCode.INDEX_OVERFLOW){
            logger.warn("Pull entry failed! {}", response.errorString());
        }
        replicationMetric.end(traffic);

    }

    private void installSnapshot(long index) throws InterruptedException, ExecutionException, IOException {
        // Observer的提交位置已经落后目标节点太多，这时需要安装快照：
        // 复制远端服务器的最新状态到当前状态
        long lastIncludedIndex = index - 1;
        int iteratorId = -1;
        boolean done;
        do {
            int finalIteratorId = iteratorId;
            GetServerStateResponse r = invokeParentsRpc(
                    rpc -> rpc.getServerState(new GetServerStateRequest(lastIncludedIndex, finalIteratorId))
            ).get();
            if (r.success()) {
                installSnapshot(r.getOffset(), r.getLastIncludedIndex(), r.getLastIncludedTerm(), r.getData(), r.isDone());
                iteratorId = r.getIteratorId();
                done = r.isDone();
            } else {
                throw new InstallSnapshotException(r.errorString());
            }
        } while (!done);
    }

    @Override
    public Roll roll() {
        return Roll.OBSERVER;
    }

    @Override
    protected void onMetadataRecovered(ServerMetadata metadata) {
        super.onMetadataRecovered(metadata);
        config.setParents(metadata.getParents());
    }

    @Override
    public void doStart() {
        threads.createThread(buildReplicationThread());
        threads.startThread(threadName(OBSERVER_REPLICATION_THREAD));
    }

    @Override
    public void doStop() {
        threads.stopThread(threadName(OBSERVER_REPLICATION_THREAD));

    }

    @Override
    public CompletableFuture<UpdateClusterStateResponse> updateClusterState(UpdateClusterStateRequest request) {
        return CompletableFuture.completedFuture(new UpdateClusterStateResponse(new NotLeaderException(leaderUri)));
    }

    @Override
    public CompletableFuture<QueryStateResponse> queryClusterState(QueryStateRequest request) {
        return CompletableFuture.completedFuture(new QueryStateResponse(new NotLeaderException(leaderUri)));
    }

    @Override
    public CompletableFuture<LastAppliedResponse> lastApplied() {
        return CompletableFuture.completedFuture(new LastAppliedResponse(new NotLeaderException(leaderUri)));
    }

    @Override
    public CompletableFuture<GetServerStatusResponse> getServerStatus() {
        return CompletableFuture.supplyAsync(() -> new ServerStatus(
                Roll.OBSERVER,
                journal.minIndex(),
                journal.maxIndex(),
                journal.commitIndex(),
                state.lastApplied(),
                null), asyncExecutor)
                .thenApply(GetServerStatusResponse::new);
    }

    @Override
    public CompletableFuture<UpdateVotersResponse> updateVoters(UpdateVotersRequest request) {
        return CompletableFuture.completedFuture(new UpdateVotersResponse(new NotLeaderException(leaderUri)));
    }

    @Override
    public CompletableFuture<CreateTransactionResponse> createTransaction(CreateTransactionRequest request) {
        return CompletableFuture.completedFuture(new CreateTransactionResponse(new NotLeaderException(leaderUri)));
    }

    @Override
    public CompletableFuture<CompleteTransactionResponse> completeTransaction(CompleteTransactionRequest request) {
        return CompletableFuture.completedFuture(new CompleteTransactionResponse(new NotLeaderException(leaderUri)));
    }

    @Override
    public CompletableFuture<GetOpeningTransactionsResponse> getOpeningTransactions() {
        return CompletableFuture.completedFuture(new GetOpeningTransactionsResponse(new NotLeaderException(leaderUri)));
    }

    @Override
<<<<<<< HEAD
    public CompletableFuture<CheckLeadershipResponse> checkLeadership() {
        return CompletableFuture.completedFuture(new CheckLeadershipResponse(new NotLeaderException(leaderUri)));
=======
    public CompletableFuture<GetSnapshotsResponse> getSnapshots() {
        return CompletableFuture.completedFuture(new GetSnapshotsResponse(new NotLeaderException(leaderUri)));
>>>>>>> 65ebc032
    }

    @Override
    public CompletableFuture<AsyncAppendEntriesResponse> asyncAppendEntries(AsyncAppendEntriesRequest request) {
        return CompletableFuture.completedFuture(new AsyncAppendEntriesResponse(new NotVoterException()));
    }

    @Override
    public CompletableFuture<RequestVoteResponse> requestVote(RequestVoteRequest request) {
        return CompletableFuture.completedFuture(new RequestVoteResponse(new NotVoterException()));
    }

    @Override
    public CompletableFuture<DisableLeaderWriteResponse> disableLeaderWrite(DisableLeaderWriteRequest request) {
        return CompletableFuture.completedFuture(new DisableLeaderWriteResponse(new NotVoterException()));
    }

    @Override
    public CompletableFuture<InstallSnapshotResponse> installSnapshot(InstallSnapshotRequest request) {
        return CompletableFuture.completedFuture(new InstallSnapshotResponse(new NotVoterException()));
    }

    @Override
    protected ServerMetadata createServerMetadata() {
        ServerMetadata serverMetadata = super.createServerMetadata();
        serverMetadata.setParents(config.getParents());
        return serverMetadata;
    }

    private static class Config {
        private final static int DEFAULT_PULL_BATCH_SIZE = 4 * 1024 * 1024;
        private final static String PULL_BATCH_SIZE_KEY = "observer.pull_batch_size";

        private final static String PARENTS_KEY = "observer.parents";
        // TODO: 动态变更parents
        private List<URI> parents = Collections.emptyList();

        private int pullBatchSize = DEFAULT_PULL_BATCH_SIZE;

        private int getPullBatchSize() {
            return pullBatchSize;
        }

        private void setPullBatchSize(int pullBatchSize) {
            this.pullBatchSize = pullBatchSize;
        }

        public List<URI> getParents() {
            return parents;
        }

        public void setParents(List<URI> parents) {
            this.parents = parents;
        }
    }
}<|MERGE_RESOLUTION|>--- conflicted
+++ resolved
@@ -276,13 +276,13 @@
     }
 
     @Override
-<<<<<<< HEAD
+    public CompletableFuture<GetSnapshotsResponse> getSnapshots() {
+        return CompletableFuture.completedFuture(new GetSnapshotsResponse(new NotLeaderException(leaderUri)));
+    }
+
+    @Override
     public CompletableFuture<CheckLeadershipResponse> checkLeadership() {
         return CompletableFuture.completedFuture(new CheckLeadershipResponse(new NotLeaderException(leaderUri)));
-=======
-    public CompletableFuture<GetSnapshotsResponse> getSnapshots() {
-        return CompletableFuture.completedFuture(new GetSnapshotsResponse(new NotLeaderException(leaderUri)));
->>>>>>> 65ebc032
     }
 
     @Override
