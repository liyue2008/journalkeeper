/**
 * Licensed under the Apache License, Version 2.0 (the "License");
 * you may not use this file except in compliance with the License.
 * You may obtain a copy of the License at
 *
 *     http://www.apache.org/licenses/LICENSE-2.0
 *
 * Unless required by applicable law or agreed to in writing, software
 * distributed under the License is distributed on an "AS IS" BASIS,
 * WITHOUT WARRANTIES OR CONDITIONS OF ANY KIND, either express or implied.
 * See the License for the specific language governing permissions and
 * limitations under the License.
 */
package io.journalkeeper.core.server;

import com.sun.istack.internal.NotNull;
import io.journalkeeper.base.Serializer;
import io.journalkeeper.core.api.RaftEntry;
import io.journalkeeper.core.api.RaftJournal;
import io.journalkeeper.core.entry.reserved.CompactJournalEntrySerializer;
import io.journalkeeper.core.entry.reserved.ReservedEntry;
import io.journalkeeper.core.entry.reserved.ScalePartitionsEntrySerializer;
import io.journalkeeper.core.journal.Journal;
import io.journalkeeper.core.api.ClusterConfiguration;
import io.journalkeeper.core.api.RaftServer;
import io.journalkeeper.core.api.State;
import io.journalkeeper.core.api.StateFactory;
import io.journalkeeper.core.entry.Entry;
import io.journalkeeper.core.metric.DummyMetric;
import io.journalkeeper.exceptions.IndexOverflowException;
import io.journalkeeper.exceptions.IndexUnderflowException;
import io.journalkeeper.exceptions.NoSuchSnapshotException;
import io.journalkeeper.metric.JMetric;
import io.journalkeeper.metric.JMetricFactory;
import io.journalkeeper.metric.JMetricSupport;
import io.journalkeeper.persistence.BufferPool;
import io.journalkeeper.persistence.MetadataPersistence;
import io.journalkeeper.persistence.PersistenceFactory;
import io.journalkeeper.persistence.ServerMetadata;
import io.journalkeeper.rpc.RpcAccessPointFactory;
import io.journalkeeper.rpc.client.AddPullWatchResponse;
import io.journalkeeper.rpc.client.GetServersResponse;
import io.journalkeeper.rpc.client.PullEventsRequest;
import io.journalkeeper.rpc.client.PullEventsResponse;
import io.journalkeeper.rpc.client.QueryStateRequest;
import io.journalkeeper.rpc.client.QueryStateResponse;
import io.journalkeeper.rpc.client.RemovePullWatchRequest;
import io.journalkeeper.rpc.client.RemovePullWatchResponse;
import io.journalkeeper.rpc.server.GetServerEntriesRequest;
import io.journalkeeper.rpc.server.GetServerEntriesResponse;
import io.journalkeeper.rpc.server.GetServerStateRequest;
import io.journalkeeper.rpc.server.GetServerStateResponse;
import io.journalkeeper.rpc.server.ServerRpc;
import io.journalkeeper.rpc.server.ServerRpcAccessPoint;
import io.journalkeeper.utils.spi.ServiceSupport;
import io.journalkeeper.utils.state.StateServer;
import io.journalkeeper.utils.threads.AsyncLoopThread;
import io.journalkeeper.utils.threads.ThreadBuilder;
import io.journalkeeper.utils.threads.Threads;
import io.journalkeeper.utils.threads.ThreadsFactory;
import io.journalkeeper.utils.event.Event;
import io.journalkeeper.utils.event.EventBus;
import io.journalkeeper.utils.event.EventType;
import io.journalkeeper.utils.event.EventWatcher;
import org.slf4j.Logger;
import org.slf4j.LoggerFactory;

import java.io.Closeable;
import java.io.Flushable;
import java.io.IOException;
import java.net.URI;
import java.nio.file.Files;
import java.nio.file.Path;
import java.nio.file.Paths;
import java.util.*;
import java.util.concurrent.*;
import java.util.concurrent.atomic.AtomicLong;
import java.util.concurrent.locks.Lock;
import java.util.concurrent.locks.ReentrantLock;
import java.util.concurrent.locks.StampedLock;
import java.util.stream.Collectors;
import java.util.stream.Stream;
import java.util.stream.StreamSupport;

import static io.journalkeeper.core.api.RaftJournal.RESERVED_PARTITION;

/**
 * Server就是集群中的节点，它包含了存储在Server上日志（journal），一组快照（snapshots[]）和一个状态机（stateMachine）实例。
 * @author LiYue
 * Date: 2019-03-14
 */
public abstract class Server<E, ER, Q, QR>
        extends RaftServer<E, ER, Q, QR>
        implements ServerRpc {
    private static final Logger logger = LoggerFactory.getLogger(Server.class);
    /**
     * 每个Server模块中需要运行一个用于执行日志更新状态，保存Snapshot的状态机线程，
     */
    protected final static String STATE_MACHINE_THREAD = "StateMachineThread";
    /**
     * 刷盘Journal线程
     */
    protected final static String FLUSH_JOURNAL_THREAD = "FlushJournalThread";
    /**
     * 打印Metric线程
     */
    protected final static String PRINT_METRIC_THREAD = "PrintMetricThread";

    @Override
    public boolean isAlive() {
        return true;
    }

    @Override
    public URI serverUri() {
        return uri;
    }

    /**
     * 节点上的最新状态 和 被状态机执行的最大日志条目的索引值（从 0 开始递增）
     */
    protected final State<E, ER, Q, QR> state;

    protected final ScheduledExecutorService scheduledExecutor;

    protected final ExecutorService asyncExecutor;
    /**
     * 心跳间隔、选举超时等随机时间的随机范围
     */
    public final static float RAND_INTERVAL_RANGE = 0.25F;

    /**
     * 所有选民节点地址，包含LEADER
     */
    protected List<URI> voters;

    /**
     * 当前Server URI
     */
    protected URI uri;
    /**
     * 存放日志
     */
    protected Journal journal;
    /**
     * 存放节点上所有状态快照的稀疏数组，数组的索引（key）就是快照对应的日志位置的索引
     */
    protected final NavigableMap<Long, State<E, ER, Q, QR>> snapshots = new ConcurrentSkipListMap<>();

    /**
     * 已知的被提交的最大日志条目的索引值（从 0 开始递增）
     */
    protected AtomicLong commitIndex = new AtomicLong(0L);

    /**
     * 当前LEADER节点地址
     */
    protected URI leader;

    /**
     * 观察者节点
     */
    protected List<URI> observers;



    //TODO: Log Compaction, install snapshot rpc
    protected ScheduledFuture flushFuture, compactionFuture;

    /**
     * 可用状态
     */
    private boolean available = false;

    /**
     * 持久化实现接入点
     */
    protected PersistenceFactory persistenceFactory;
    /**
     * 元数据持久化服务
     */
    protected MetadataPersistence metadataPersistence;

    /**
     * 状态读写锁
     * 读取状态是加乐观锁或读锁，变更状态时加写锁。
     */
    protected final StampedLock stateLock = new StampedLock();

    protected void enable(){
        this.available = true;
    }

    protected void disable() {
        this.available = false;
    }

    protected boolean isAvailable() {
        return available;
    }

    protected final Serializer<E> entrySerializer;
    protected final Serializer<ER> entryResultSerializer;
    protected final Serializer<Q> querySerializer;
    protected final Serializer<QR> resultSerializer;

    protected final BufferPool bufferPool;

    protected ServerRpcAccessPoint serverRpcAccessPoint;
    protected final RpcAccessPointFactory rpcAccessPointFactory;
    protected StateServer rpcServer = null;

    protected final Map<URI, ServerRpc> remoteServers = new HashMap<>();
    private Config config;

    private volatile ServerState serverState = ServerState.STOPPED;
    private ServerMetadata lastSavedServerMetadata = null;
    protected final EventBus eventBus;
    private final CompactJournalEntrySerializer compactJournalEntrySerializer = new CompactJournalEntrySerializer();
    private final ScalePartitionsEntrySerializer scalePartitionsEntrySerializer = new ScalePartitionsEntrySerializer();
    protected final Lock scalePartitionLock = new ReentrantLock(true);
    protected final Lock compactLock = new ReentrantLock(true);

    protected final Threads threads = ThreadsFactory.create();

    private final JMetricFactory metricFactory;
    private final Map<String, JMetric> metricMap;
    private final static JMetric DUMMY_METRIC = new DummyMetric();

    public Server(StateFactory<E, ER, Q, QR> stateFactory, Serializer<E> entrySerializer,
                  Serializer<ER> entryResultSerializer, Serializer<Q> querySerializer,
                  Serializer<QR> resultSerializer, ScheduledExecutorService scheduledExecutor,
                  ExecutorService asyncExecutor, Properties properties){
        super(stateFactory, properties);
        this.scheduledExecutor = scheduledExecutor;
        this.asyncExecutor = asyncExecutor;
        this.config = toConfig(properties);
        this.threads.createThread(buildStateMachineThread());
        this.threads.createThread(buildFlushJournalThread());
        this.state = stateFactory.createState();
        this.entrySerializer = entrySerializer;
        this.querySerializer = querySerializer;
        this.resultSerializer = resultSerializer;
        this.entryResultSerializer = entryResultSerializer;
        if(config.isEnableMetric()) {
            this.metricFactory = ServiceSupport.load(JMetricFactory.class);
            this.metricMap = new ConcurrentHashMap<>();
            if(config.getPrintMetricIntervalSec() > 0) {
                this.threads.createThread(buildPrintMetricThread());
            }
        } else {
            this.metricFactory = null;
            this.metricMap = null;
        }
        this.eventBus = new EventBus(config.getRpcTimeoutMs());
        persistenceFactory = ServiceSupport.load(PersistenceFactory.class);
        metadataPersistence = persistenceFactory.createMetadataPersistenceInstance();
        bufferPool = ServiceSupport.load(BufferPool.class);
        rpcAccessPointFactory = ServiceSupport.load(RpcAccessPointFactory.class);
        serverRpcAccessPoint = rpcAccessPointFactory.createServerRpcAccessPoint(properties);
        journal = new Journal(
                persistenceFactory,
                bufferPool);

    }

    private AsyncLoopThread buildStateMachineThread() {
        return ThreadBuilder.builder()
                .name(STATE_MACHINE_THREAD)
                .condition(() ->this.serverState() == ServerState.RUNNING)
                .doWork(this::applyEntries)
                .sleepTime(50,100)
                .onException(e -> logger.warn("{} Exception: ", STATE_MACHINE_THREAD, e))
                .daemon(true)
                .build();
    }


    private AsyncLoopThread buildFlushJournalThread() {
        return ThreadBuilder.builder()
                .name(FLUSH_JOURNAL_THREAD)
                .condition(() ->this.serverState() == ServerState.RUNNING)
                .doWork(this::flushJournal)
                .sleepTime(config.getFlushIntervalMs(), config.getFlushIntervalMs())
                .onException(e -> logger.warn("{} Exception: ", FLUSH_JOURNAL_THREAD, e))
                .daemon(true)
                .build();
    }

    private AsyncLoopThread buildPrintMetricThread() {
        return ThreadBuilder.builder()
                .name(PRINT_METRIC_THREAD)
                .doWork(this::printMetrics)
                .sleepTime(config.getPrintMetricIntervalSec() * 1000, config.getPrintMetricIntervalSec() * 1000)
                .onException(e -> logger.warn("{} Exception: ", PRINT_METRIC_THREAD, e))
                .daemon(true)
                .build();
    }

    @Override
    public void init(URI uri, List<URI> voters) throws IOException {
        this.uri = uri;
        this.voters = voters;

        createMissingDirectories();

        metadataPersistence.recover(metadataPath(), properties);
        lastSavedServerMetadata = createServerMetadata();
        metadataPersistence.save(lastSavedServerMetadata);

    }

    private void createMissingDirectories() throws IOException {
        Files.createDirectories(metadataPath());
        Files.createDirectories(statePath());
        Files.createDirectories(snapshotsPath());
    }

    private Config toConfig(Properties properties) {
        Config config = new Config();
        config.setSnapshotStep(Integer.parseInt(
                properties.getProperty(
                        Config.SNAPSHOT_STEP_KEY,
                        String.valueOf(Config.DEFAULT_SNAPSHOT_STEP))));
        config.setRpcTimeoutMs(Long.parseLong(
                properties.getProperty(
                        Config.RPC_TIMEOUT_MS_KEY,
                        String.valueOf(Config.DEFAULT_RPC_TIMEOUT_MS))));
        config.setFlushIntervalMs(Long.parseLong(
                properties.getProperty(
                        Config.FLUSH_INTERVAL_MS_KEY,
                        String.valueOf(Config.DEFAULT_FLUSH_INTERVAL_MS))));

        config.setWorkingDir(Paths.get(
                properties.getProperty(Config.WORKING_DIR_KEY,
                        config.getWorkingDir().normalize().toString())));

        config.setGetStateBatchSize(Integer.parseInt(
                properties.getProperty(
                        Config.GET_STATE_BATCH_SIZE_KEY,
                        String.valueOf(Config.DEFAULT_GET_STATE_BATCH_SIZE))));

        config.setEnableMetric(Boolean.parseBoolean(
                properties.getProperty(
                        Config.ENABLE_METRIC_KEY,
                        String.valueOf(Config.DEFAULT_ENABLE_METRIC))));

        config.setPrintMetricIntervalSec(Integer.parseInt(
                properties.getProperty(
                        Config.PRINT_METRIC_INTERVAL_SEC_KEY,
                        String.valueOf(Config.DEFAULT_PRINT_METRIC_INTERVAL_SEC))));

        return config;
    }

    protected Path workingDir() {
        return config.getWorkingDir();
    }

    protected Path snapshotsPath() {
        return workingDir().resolve("snapshots");
    }

    protected Path statePath() {
        return workingDir().resolve("state");
    }
    protected Path metadataPath() {
        return workingDir().resolve("metadata");
    }

    /**
     * 监听属性commitIndex的变化，
     * 当commitIndex变更时如果commitIndex > lastApplied，
     * 反复执行applyEntries直到lastApplied == commitIndex：
     *
     * 1. 如果需要，复制当前状态为新的快照保存到属性snapshots, 索引值为lastApplied。
     * 2. lastApplied自增，将log[lastApplied]应用到状态机，更新当前状态state；
     *
     */
    private void applyEntries()  {
        while ( this.serverState == ServerState.RUNNING && state.lastApplied() < commitIndex.get()) {
            takeASnapShotIfNeed();
            Entry storageEntry = journal.read(state.lastApplied());
            Map<String, String> customizedEventData = new HashMap<>();
            ER result = null;
            if(storageEntry.getHeader().getPartition() != RESERVED_PARTITION) {
                E entry = entrySerializer.parse(storageEntry.getEntry());
                long stamp = stateLock.writeLock();
                try {
                result = state.execute(entry, storageEntry.getHeader().getPartition(),
                            state.lastApplied(), storageEntry.getHeader().getBatchSize(), customizedEventData);
                } finally {
                    stateLock.unlockWrite(stamp);
                }
            } else {
                applyReservedEntry(storageEntry.getEntry()[0], storageEntry.getEntry());
            }

            beforeStateChanged(result);
            state.next();
            afterStateChanged(result);
            Map<String, String> parameters = new HashMap<>(customizedEventData.size() + 1);
            customizedEventData.forEach(parameters::put);
            parameters.put("lastApplied", String.valueOf(state.lastApplied()));
            fireEvent(EventType.ON_STATE_CHANGE, parameters);
        }
    }

    protected void applyReservedEntry(int type, byte [] reservedEntry) {
        switch (type) {
            case ReservedEntry
                    .TYPE_LEADER_ANNOUNCEMENT:
                // Nothing to do.
                break;
            case ReservedEntry.TYPE_COMPACT_JOURNAL:
                compactJournalAsync(compactJournalEntrySerializer.parse(reservedEntry).getCompactIndices());
                break;
            case ReservedEntry.TYPE_SCALE_PARTITIONS:
                scalePartitions(scalePartitionsEntrySerializer.parse(reservedEntry).getPartitions());
                break;
            default:
                logger.warn("Invalid reserved entry type: {}.", type);
        }
    }

    private void scalePartitions(int[] partitions) {
        try {
            scalePartitionLock.lock();
            journal.rePartition(Arrays.stream(partitions).boxed().collect(Collectors.toSet()));
        } finally {
            scalePartitionLock.unlock();
        }

    }

    private void compactJournalAsync(Map<Integer, Long> compactIndices) {
        asyncExecutor.submit(() -> {
            try {
                compactLock.lock();
                journal.compactByPartition(compactIndices);
            } catch (IOException e) {
                logger.warn("Compact journal exception: ", e);
            } finally {
                compactLock.unlock();
            }

        });
    }

    protected void fireEvent(int eventType, Map<String, String> eventData) {
        eventBus.fireEvent(new Event(eventType, eventData));
    }


    /**
     * 当状态变化后触发事件
     */
    protected void afterStateChanged(ER updateResult) {}
    /**
     * 当状态变化前触发事件
     */
    protected void beforeStateChanged(ER updateResult) {}

    /**
     * 如果需要，保存一次快照
     */
    private void takeASnapShotIfNeed() {
        if(config.getSnapshotStep() > 0) {
            asyncExecutor.submit(() -> {
                try {
                    synchronized (snapshots) {
                        if (config.getSnapshotStep() > 0 && (snapshots.isEmpty() || state.lastApplied() - snapshots.lastKey() > config.getSnapshotStep())) {

                            State<E, ER, Q, QR> snapshot = state.takeASnapshot(snapshotsPath().resolve(String.valueOf(state.lastApplied())), journal);
                            snapshots.put(snapshot.lastApplied(), snapshot);
                        }
                    }
                } catch (IOException e) {
                    logger.warn("Take snapshot exception: ", e);
                }
            });
        }
    }

    @Override
    public CompletableFuture<QueryStateResponse> queryServerState(QueryStateRequest request) {
        return CompletableFuture.supplyAsync(() -> {
            try {
                QueryStateResponse response;
                long stamp = stateLock.tryOptimisticRead();
                response = new QueryStateResponse(
                        resultSerializer.serialize(
                            state.query(querySerializer.parse(request.getQuery())).get()),
                        state.lastApplied());
                if(!stateLock.validate(stamp)) {
                    stamp = stateLock.readLock();
                    try {
                        response = new QueryStateResponse(
                                resultSerializer.serialize(
                                        state.query(querySerializer.parse(request.getQuery())).get()),
                                state.lastApplied());

                    } finally {
                        stateLock.unlockRead(stamp);
                    }
                }
                return response;
            } catch (Throwable throwable) {
                return new QueryStateResponse(throwable);
            }
        }, asyncExecutor);
    }

    /**
     * 如果请求位置存在对应的快照，直接从快照中读取状态返回；如果请求位置不存在对应的快照，那么需要找到最近快照日志，以这个最近快照日志对应的快照为输入，从最近快照日志开始（不含）直到请求位置（含）依次在状态机中执行这些日志，执行完毕后得到的快照就是请求位置的对应快照，读取这个快照的状态返回给客户端即可。
     * 实现流程：
     *
     * 对比logIndex与在属性snapshots数组的上下界，检查请求位置是否越界，如果越界返回INDEX_OVERFLOW/INDEX_UNDERFLOW错误。
     * 查询snapshots[logIndex]是否存在，如果存在快照中读取状态返回，否则下一步；
     * 找到snapshots中距离logIndex最近且小于logIndex的快照位置和快照，记为nearestLogIndex和nearestSnapshot；
     * 从log中的索引位置nearestLogIndex + 1开始，读取N条日志，N = logIndex - nearestLogIndex获取待执行的日志数组execLogs[]；
     * 调用以nearestSnapshot为输入，依次在状态机stateMachine中执行execLogs，得到logIndex位置对应的快照，从快照中读取状态返回。
     */
    @Override
    public CompletableFuture<QueryStateResponse> querySnapshot(QueryStateRequest request) {
        return CompletableFuture.supplyAsync(() -> {

            try {
                if (request.getIndex() > state.lastApplied()) {
                    throw new IndexOverflowException();
                }


                long stamp = stateLock.tryOptimisticRead();
                if (request.getIndex() == state.lastApplied()) {
                    try {
                        return new QueryStateResponse(
                                resultSerializer.serialize(
                                        state.query(querySerializer.parse(request.getQuery())).get()),
                                state.lastApplied());
                    } catch (Throwable throwable) {
                        return new QueryStateResponse(throwable);
                    }
                }
                if(!stateLock.validate(stamp)) {
                    stamp = stateLock.readLock();
                    try {
                        if (request.getIndex() == state.lastApplied()) {
                            try {
                                return new QueryStateResponse(
                                        resultSerializer.serialize(
                                                state.query(querySerializer.parse(request.getQuery())).get()),
                                        state.lastApplied());
                            } catch (Throwable throwable) {
                                return new QueryStateResponse(throwable);
                            }
                        }
                    } finally {
                        stateLock.unlockRead(stamp);
                    }
                }


                State<E, ER, Q, QR> requestState = snapshots.get(request.getIndex());

                if (null == requestState) {
                    Map.Entry<Long, State<E, ER, Q, QR>> nearestSnapshot = snapshots.floorEntry(request.getIndex());
                    if (null == nearestSnapshot) {
                        throw new IndexUnderflowException();
                    }

                    List<RaftEntry> toBeExecutedEntries = new ArrayList<>(journal.batchRead(nearestSnapshot.getKey(), (int) (request.getIndex() - nearestSnapshot.getKey())));
                    Path tempSnapshotPath = snapshotsPath().resolve(String.valueOf(request.getIndex()));
                    if(Files.exists(tempSnapshotPath)) {
                        throw new ConcurrentModificationException(String.format("A snapshot of position %d is creating, please retry later.", request.getIndex()));
                    }
                    requestState = state.takeASnapshot(tempSnapshotPath, journal);
                    for (int i = 0; i < toBeExecutedEntries.size(); i++) {
                        RaftEntry entry = toBeExecutedEntries.get(i);
                        requestState.execute(entrySerializer.parse(entry.getEntry()), entry.getHeader().getPartition(),
                                nearestSnapshot.getKey() + i, entry.getHeader().getBatchSize(), new HashMap<>());
                    }
                    if(requestState instanceof Flushable) {
                        ((Flushable ) requestState).flush();
                    }
                    snapshots.putIfAbsent(request.getIndex(), requestState);
                }
                return new QueryStateResponse(resultSerializer.serialize(requestState.query(querySerializer.parse(request.getQuery())).get()));
            } catch (Throwable throwable) {
                return new QueryStateResponse(throwable);
            }
        }, asyncExecutor);
    }

    @Override
    public void watch(EventWatcher eventWatcher) {
        this.eventBus.watch(eventWatcher);
    }

    @Override
    public void unWatch(EventWatcher eventWatcher) {
        this.eventBus.unWatch(eventWatcher);
    }

    @Override
    public CompletableFuture<AddPullWatchResponse> addPullWatch() {
        return CompletableFuture.supplyAsync(() ->
                new AddPullWatchResponse(eventBus.addPullWatch(), eventBus.pullIntervalMs()), asyncExecutor);
    }

    @Override
    public CompletableFuture<RemovePullWatchResponse> removePullWatch(RemovePullWatchRequest request) {
        return CompletableFuture
                .runAsync(() -> eventBus.removePullWatch(request.getPullWatchId()), asyncExecutor)
                .thenApply(v -> new RemovePullWatchResponse());
    }

    @Override
    public CompletableFuture<PullEventsResponse> pullEvents(PullEventsRequest request) {
        return CompletableFuture.supplyAsync(() -> {
            if(request.getAckSequence() >= 0 ) {
                eventBus.ackPullEvents(request.getPullWatchId(), request.getAckSequence());
            }
            return new PullEventsResponse(eventBus.pullEvents(request.getPullWatchId()));
        }, asyncExecutor);
    }

    @Override
    public CompletableFuture<GetServersResponse> getServers() {
        return CompletableFuture.supplyAsync(() -> new GetServersResponse(new ClusterConfiguration(leader, voters, observers)), asyncExecutor);
    }

    @Override
    public CompletableFuture<GetServerStateResponse> getServerState(GetServerStateRequest request) {
        return CompletableFuture.supplyAsync(() -> {
            if(!snapshots.isEmpty()) {

                long snapshotIndex = request.getLastIncludedIndex() + 1;
                if (snapshotIndex < 0) {
                    snapshotIndex = snapshots.lastKey();
                }
                State<E, ER, Q, QR> state = snapshots.get(snapshotIndex);
                if (null != state) {
                    byte [] data;
                    try {
                        data = state.readSerializedData(request.getOffset(),config.getGetStateBatchSize());
                    } catch (IOException e) {
                        throw new CompletionException(e);
                    }
                    return new GetServerStateResponse(
                            state.lastIncludedIndex(), state.lastIncludedTerm(),
                            request.getOffset(),
                            data,
                            request.getOffset() + data.length >= state.serializedDataSize());
                }
            }
            return new GetServerStateResponse(new NoSuchSnapshotException());
        }, asyncExecutor).exceptionally(GetServerStateResponse::new);
    }

    @Override
    public final void start() {
        this.serverState = ServerState.STARTING;
        doStart();
        threads.start();
        flushFuture = scheduledExecutor.scheduleAtFixedRate(this::flushState,
                ThreadLocalRandom.current().nextLong(10L, 50L),
                config.getFlushIntervalMs(), TimeUnit.MILLISECONDS);
        rpcServer = rpcAccessPointFactory.bindServerService(this);
        rpcServer.start();
        this.serverState = ServerState.RUNNING;
    }

    protected abstract void doStart();
    /**
     * 刷盘：
     * 1. 日志
     * 2. 状态
     * 3. 元数据
     */
    private void flushAll() {
        journal.flush();
        flushState();
    }

    private void flushJournal() {
        this.journal.flush();
        onJournalFlushed();
    }

    protected void onJournalFlushed() {}

    private void flushState() {
        try {
            if (state instanceof Flushable) {
                ((Flushable) state).flush();
            }
            ServerMetadata serverMetadata = createServerMetadata();
            if (!serverMetadata.equals(lastSavedServerMetadata)) {
                metadataPersistence.save(serverMetadata);
                lastSavedServerMetadata = serverMetadata;
            }
        } catch(Throwable e) {
            logger.warn("Flush exception, commitIndex: {}, lastApplied: {}, server: {}: ",
                    commitIndex.get(), state.lastApplied(), uri, e);
        }
    }

    protected ServerRpc getServerRpc(URI uri) {
        return remoteServers.computeIfAbsent(uri, uri1 -> serverRpcAccessPoint.getServerRpcAgent(uri1));
    }

    @Override
    public final void stop() {
        try {
            this.serverState = ServerState.STOPPING;
            doStop();
            remoteServers.values().forEach(ServerRpc::stop);
            if(rpcServer != null) {
                rpcServer.stop();
            }
            serverRpcAccessPoint.stop();
            threads.stop();
            stopAndWaitScheduledFeature(flushFuture, 1000L);
            if(persistenceFactory instanceof Closeable) {
                ((Closeable) persistenceFactory).close();
            }
            flushAll();
            this.serverState = ServerState.STOPPED;
        } catch (Throwable t) {
            t.printStackTrace();
            logger.warn("Exception: ", t);
        }
    }
    protected abstract void doStop();
    protected void stopAndWaitScheduledFeature(ScheduledFuture scheduledFuture, long timeout) throws TimeoutException {
        if (scheduledFuture != null) {
            long t0 = System.currentTimeMillis();
            while (!scheduledFuture.isDone()) {
                if(System.currentTimeMillis() - t0 > timeout) {
                    throw new TimeoutException("Wait for async job timeout!");
                }
                scheduledFuture.cancel(true);
                try {
                    Thread.sleep(50);
                } catch (InterruptedException e) {
                    logger.warn("Exception: ", e);
                }
            }
        }
    }

    /**
     * 从持久化存储恢复
     * 1. 元数据
     * 2. 状态和快照
     * 3. 日志
     */
    @Override
    public void recover() throws IOException {
        lastSavedServerMetadata = metadataPersistence.recover(metadataPath(), properties);
        onMetadataRecovered(lastSavedServerMetadata);
        recoverJournal(lastSavedServerMetadata.getPartitions());
        state.recover(statePath(), journal, properties);
        recoverSnapshots();
    }


    private void recoverJournal(Set<Integer> partitions) throws IOException {
        journal.recover(journalPath(), properties);
        journal.rePartition(partitions);
    }

    private Path journalPath() {
        return workingDir().resolve("journal");
    }
    private void recoverSnapshots() throws IOException {
        if(!Files.isDirectory(snapshotsPath())) {
            Files.createDirectories(snapshotsPath());
        }
        StreamSupport.stream(
                Files.newDirectoryStream(snapshotsPath(),
                        entry -> entry.getFileName().toString().matches("\\d+")
                    ).spliterator(), false)
                .map(path -> {
                    State<E, ER, Q, QR> snapshot = stateFactory.createState();
                    snapshot.recover(path, journal, properties);
                    if(Long.parseLong(path.getFileName().toString()) == snapshot.lastApplied()) {
                        return snapshot;
                    } else {
                        if(snapshot instanceof Closeable) {
                            try {
                                ((Closeable) snapshot).close();
                            } catch (IOException e) {
                                logger.warn("Exception: ", e);
                            }
                        }
                        return null;
                    }
                }).filter(Objects::nonNull)
                .forEach(snapshot -> snapshots.put(snapshot.lastApplied(), snapshot));
    }

    protected void onMetadataRecovered(ServerMetadata metadata) {
        this.uri = metadata.getThisServer();
        this.commitIndex.set(metadata.getCommitIndex());

        if(metadata.getPartitions() == null ) {
            metadata.setPartitions(new HashSet<>());
        }

        if(metadata.getPartitions().isEmpty()) {
            metadata.getPartitions().addAll(
                    Stream.of(RaftJournal.DEFAULT_PARTITION, RESERVED_PARTITION)
                            .collect(Collectors.toSet())
            );
        }

    }

    protected ServerMetadata createServerMetadata() {
        ServerMetadata serverMetadata = new ServerMetadata();
        serverMetadata.setThisServer(uri);
        serverMetadata.setCommitIndex(commitIndex.get());
        return serverMetadata;
    }

    protected long randomInterval(long interval) {
        return interval + Math.round(ThreadLocalRandom.current().nextDouble(-1 * RAND_INTERVAL_RANGE, RAND_INTERVAL_RANGE) * interval);
    }

    @Override
    public CompletableFuture<GetServerEntriesResponse> getServerEntries(GetServerEntriesRequest request) {
        return CompletableFuture.supplyAsync(() ->
                new GetServerEntriesResponse(
                        journal.readRaw(request.getIndex(), request.getMaxSize()),
                        journal.minIndex(), state.lastApplied()), asyncExecutor);
    }

    @Override
    public ServerState serverState() {
        return this.serverState;
    }

    protected long getRpcTimeoutMs() {
        return config.getRpcTimeoutMs();
    }

    public void compact(long indexExclusive) throws IOException {
        if(config.getSnapshotStep() > 0) {
            Map.Entry<Long, State<E, ER, Q, QR>> nearestEntry = snapshots.floorEntry(indexExclusive);
            SortedMap<Long, State<E, ER, Q, QR>> toBeRemoved = snapshots.headMap(nearestEntry.getKey());
            while (!toBeRemoved.isEmpty()) {
                toBeRemoved.remove(toBeRemoved.firstKey()).clear();
            }
            journal.compact(nearestEntry.getKey());
        } else {
            journal.compact(indexExclusive);
        }
    }

    public State<E, ER, Q, QR> getState() {
        return state;
    }

<<<<<<< HEAD
    public static class Config {
        public final static int DEFAULT_SNAPSHOT_STEP = 0;
        public final static long DEFAULT_RPC_TIMEOUT_MS = 1000L;
        public final static long DEFAULT_FLUSH_INTERVAL_MS = 50L;
        public final static int DEFAULT_GET_STATE_BATCH_SIZE = 1024 * 1024;

        public final static String SNAPSHOT_STEP_KEY = "snapshot_step";
        public final static String RPC_TIMEOUT_MS_KEY = "rpc_timeout_ms";
        public final static String FLUSH_INTERVAL_MS_KEY = "flush_interval_ms";
        public final static String WORKING_DIR_KEY = "working_dir";
        public final static String GET_STATE_BATCH_SIZE_KEY = "get_state_batch_size";
=======
    /**
     * This method returns the metric instance of given name, instance will be created if not exists.
     * if config.isEnableMetric() equals false, just return a dummy metric.
     * @param name name of the metric
     * @return the metric instance of given name.
     */
    @NotNull
    protected JMetric getMetric(String name) {
        if(config.isEnableMetric()) {
            return metricMap.computeIfAbsent(name, metricFactory::create);
        } else {
            return DUMMY_METRIC;
        }
    }

    private void printMetrics() {
        metricMap.values()
            .stream()
                .map(JMetric::getAndReset)
                .map(JMetricSupport::formatNs)
                .forEach(logger::info);
        onPrintMetric();
    }

    /**
     * This method will be invoked when metric
     */
    protected void onPrintMetric() {}
    static class Config {
        final static int DEFAULT_SNAPSHOT_STEP = 0;
        final static long DEFAULT_RPC_TIMEOUT_MS = 1000L;
        final static long DEFAULT_FLUSH_INTERVAL_MS = 50L;
        final static int DEFAULT_GET_STATE_BATCH_SIZE = 1024 * 1024;
        final static boolean DEFAULT_ENABLE_METRIC = false;
        final static int DEFAULT_PRINT_METRIC_INTERVAL_SEC = 0;

        final static String SNAPSHOT_STEP_KEY = "snapshot_step";
        final static String RPC_TIMEOUT_MS_KEY = "rpc_timeout_ms";
        final static String FLUSH_INTERVAL_MS_KEY = "flush_interval_ms";
        final static String WORKING_DIR_KEY = "working_dir";
        final static String GET_STATE_BATCH_SIZE_KEY = "get_state_batch_size";
        final static String ENABLE_METRIC_KEY = "enable_metric";
        final static String PRINT_METRIC_INTERVAL_SEC_KEY = "print_metric_interval_sec";
>>>>>>> 3765634d

        private int snapshotStep = DEFAULT_SNAPSHOT_STEP;
        private long rpcTimeoutMs = DEFAULT_RPC_TIMEOUT_MS;
        private long flushIntervalMs = DEFAULT_FLUSH_INTERVAL_MS;
        private Path workingDir = Paths.get(System.getProperty("user.dir")).resolve("journalkeeper");
        private int getStateBatchSize = DEFAULT_GET_STATE_BATCH_SIZE;
        private boolean enableMetric = DEFAULT_ENABLE_METRIC;
        private int printMetricIntervalSec = DEFAULT_PRINT_METRIC_INTERVAL_SEC;
        int getSnapshotStep() {
            return snapshotStep;
        }

        void setSnapshotStep(int snapshotStep) {
            this.snapshotStep = snapshotStep;
        }

        long getRpcTimeoutMs() {
            return rpcTimeoutMs;
        }

        void setRpcTimeoutMs(long rpcTimeoutMs) {
            this.rpcTimeoutMs = rpcTimeoutMs;
        }

        public long getFlushIntervalMs() {
            return flushIntervalMs;
        }

        public void setFlushIntervalMs(long flushIntervalMs) {
            this.flushIntervalMs = flushIntervalMs;
        }

        public Path getWorkingDir() {
            return workingDir;
        }

        public void setWorkingDir(Path workingDir) {
            this.workingDir = workingDir;
        }

        public int getGetStateBatchSize() {
            return getStateBatchSize;
        }

        public void setGetStateBatchSize(int getStateBatchSize) {
            this.getStateBatchSize = getStateBatchSize;
        }

        public boolean isEnableMetric() {
            return enableMetric;
        }

        public void setEnableMetric(boolean enableMetric) {
            this.enableMetric = enableMetric;
        }

        public int getPrintMetricIntervalSec() {
            return printMetricIntervalSec;
        }

        public void setPrintMetricIntervalSec(int printMetricIntervalSec) {
            this.printMetricIntervalSec = printMetricIntervalSec;
        }
    }
}<|MERGE_RESOLUTION|>--- conflicted
+++ resolved
@@ -863,19 +863,6 @@
         return state;
     }
 
-<<<<<<< HEAD
-    public static class Config {
-        public final static int DEFAULT_SNAPSHOT_STEP = 0;
-        public final static long DEFAULT_RPC_TIMEOUT_MS = 1000L;
-        public final static long DEFAULT_FLUSH_INTERVAL_MS = 50L;
-        public final static int DEFAULT_GET_STATE_BATCH_SIZE = 1024 * 1024;
-
-        public final static String SNAPSHOT_STEP_KEY = "snapshot_step";
-        public final static String RPC_TIMEOUT_MS_KEY = "rpc_timeout_ms";
-        public final static String FLUSH_INTERVAL_MS_KEY = "flush_interval_ms";
-        public final static String WORKING_DIR_KEY = "working_dir";
-        public final static String GET_STATE_BATCH_SIZE_KEY = "get_state_batch_size";
-=======
     /**
      * This method returns the metric instance of given name, instance will be created if not exists.
      * if config.isEnableMetric() equals false, just return a dummy metric.
@@ -919,7 +906,6 @@
         final static String GET_STATE_BATCH_SIZE_KEY = "get_state_batch_size";
         final static String ENABLE_METRIC_KEY = "enable_metric";
         final static String PRINT_METRIC_INTERVAL_SEC_KEY = "print_metric_interval_sec";
->>>>>>> 3765634d
 
         private int snapshotStep = DEFAULT_SNAPSHOT_STEP;
         private long rpcTimeoutMs = DEFAULT_RPC_TIMEOUT_MS;
